--- conflicted
+++ resolved
@@ -4,10 +4,6 @@
 	"bufio"
 	"errors"
 	"fmt"
-<<<<<<< HEAD
-	//"log"
-=======
->>>>>>> ebba0b2c
 	"net"
 	"strconv"
 	"strings"
